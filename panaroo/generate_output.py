--- conflicted
+++ resolved
@@ -252,31 +252,34 @@
     # Get the core genes based on percent threshold
     core_nodes = []
     for node in G.nodes():
-<<<<<<< HEAD
-        # if G.nodes[node]['paralog']: continue
-        if float(G.nodes[node]["size"]) / float(num_isolates) > threshold:
-=======
         if float(G.nodes[node]["size"]) / float(num_isolates) >= threshold:
->>>>>>> devel
             core_nodes.append(node)
     return core_nodes
 
+def update_col_counts(col_counts, s):
+    s = np.fromstring(s.lower(), dtype=np.int8)
+    s[(s!=97) & (s!=99) & (s!=103) & (s!=116)] = 110
+    col_counts[0,s==97] += 1
+    col_counts[1,s==99] += 1
+    col_counts[2,s==103] += 1
+    col_counts[3,s==116] += 1
+    col_counts[4,s==110] += 1
+    return (col_counts)
+
+def calc_hc(col_counts):
+    col_counts = col_counts/np.sum(col_counts,0)
+    hc = -np.nansum(col_counts[0:4,:]*np.log(col_counts[0:4,:]), 0)
+    return(np.sum((1-col_counts[4,:]) * hc)/np.sum(1-col_counts[4,:]))
 
 def concatenate_core_genome_alignments(core_names, output_dir):
 
     alignments_dir = output_dir + "/aligned_gene_sequences/"
     # Open up each alignment that is assosciated with a core node
     alignment_filenames = os.listdir(alignments_dir)
-<<<<<<< HEAD
-    core_filenames = [x for x in alignment_filenames if x.split(".")[0] in core_names]
-
-    # Read in all these alignments
-=======
     core_filenames = [
         x for x in alignment_filenames if x.split('.')[0] in core_names
     ]
     #Read in all these alignments
->>>>>>> 43ddf1c4
     gene_alignments = []
     isolates = set()
     for filename in core_filenames:
@@ -284,17 +287,23 @@
         alignment = AlignIO.read(alignments_dir + filename, "fasta")
         gene_dict = {}
         for record in alignment:
+            if len(gene_dict)<1:
+                gene_length = len(record.seq)
+                col_counts = np.zeros((5,gene_length), dtype=float)
+            col_counts = update_col_counts(col_counts, str(record.seq))
+
             if record.id[:3] == "_R_":
                 record.id = record.id[3:]
             genome_id = record.id.split(";")[0]
+            
             if genome_id in gene_dict:
                 if str(record.seq).count("-") < str(gene_dict[genome_id][1]).count("-"):
                     gene_dict[genome_id] = (record.id, record.seq)
             else:
                 gene_dict[genome_id] = (record.id, record.seq)
-            gene_length = len(record.seq)
+            
             isolates.add(genome_id)
-        gene_alignments.append((gene_name, gene_dict, gene_length))
+        gene_alignments.append((gene_name, gene_dict, gene_length, calc_hc(col_counts)))
     # Combine them
     isolate_aln = []
     for iso in isolates:
@@ -310,30 +319,37 @@
     SeqIO.write(isolate_aln, output_dir + "core_gene_alignment.aln", "fasta")
     write_alignment_header(gene_alignments, output_dir, "core_alignment_header.embl")
 
-    # Write out filtered files
-    conserved_alignments = set()
-    for gene in gene_alignments:
-        if is_conserved(list(gene[1].values()), 0.9):
-            conserved_alignments.add(gene[0])
+    # Calculate threshold for h.
+    allh = np.array([gene[3] for gene in gene_alignments])
+    q = np.quantile(allh, [0.25,0.75])
+    hc_threshold = q[1] + 1.5*(q[1]-q[0])
 
     isolate_aln = []
+    keep_count = 0 
     for iso in isolates:
         seq = ""
         for gene in gene_alignments:
-            if gene[0] in conserved_alignments:
+            if gene[3]<hc_threshold:
+                keep_count += 1
                 if iso in gene[1]:
                     seq += gene[1][iso][1]
                 else:
                     seq += "-" * gene[2]
         isolate_aln.append(SeqRecord(seq, id=iso, description=""))
 
+    with open(output_dir+ 'gene_hc_vals.csv', 'w') as outfile:
+        for g in gene_alignments:
+            outfile.write(str(g[0]) + ',' + str(g[3]) + '\n')
+
     # Write out the two output files
     SeqIO.write(isolate_aln, output_dir + "core_gene_alignment_filtered.aln", "fasta")
     write_alignment_header(
-        [g for g in gene_alignments if g[0] in conserved_alignments],
+        [g for g in gene_alignments if g[3]<hc_threshold],
         output_dir,
         "core_alignment_filtered_header.embl",
     )
+
+    print(f"{keep_count/len(isolates)} out of {len(gene_alignments)} genes kept in filtered core genome")
 
     return core_filenames
 
