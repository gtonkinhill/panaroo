from joblib import Parallel, delayed
import networkx as nx
from collections import defaultdict
import numpy as np
import os
from Bio import SeqIO
from Bio import AlignIO
from Bio.Seq import Seq
from Bio.SeqRecord import SeqRecord
import itertools as iter
from tqdm import tqdm

from panaroo.generate_alignments import *


def generate_roary_gene_presence_absence(G, mems_to_isolates, orig_ids,
                                         ids_len_stop, output_dir):

    # arange isolates
    isolates = []
    mems_to_index = {}
    for i, mem in enumerate(mems_to_isolates):
        isolates.append(mems_to_isolates[mem])
        mems_to_index[str(mem)] = i

    # generate file
    with open(output_dir + "gene_presence_absence_roary.csv", 'w') as roary_csv_outfile, \
         open(output_dir + "gene_presence_absence.csv", 'w') as csv_outfile, \
         open(output_dir + "gene_presence_absence.Rtab", 'w') as Rtab_outfile:
        header = [
            "Gene", "Non-unique Gene name", "Annotation", "No. isolates",
            "No. sequences", "Avg sequences per isolate", "Genome Fragment",
            "Order within Fragment", "Accessory Fragment",
            "Accessory Order with Fragment", "QC", "Min group size nuc",
            "Max group size nuc", "Avg group size nuc"
        ] + isolates
        roary_csv_outfile.write(",".join(header) + "\n")
        csv_outfile.write(",".join(header[:3] + isolates) + "\n")
        Rtab_outfile.write("\t".join((["Gene"] + isolates)) + "\n")

        # Iterate through coponents writing out to file
        used_gene_names = set([""])
        unique_id_count = 0
        frag = 0
        entry_list = []
        entry_ext_list = []
        pres_abs_list = []
        entry_sizes = []
        entry_count = 0
        for component in nx.connected_components(G):
            frag += 1
            count = 0
            for node in component:
                count += 1
                len_mode = max(G.nodes[node]['lengths'],
                               key=G.nodes[node]['lengths'].count)
                name = '~~~'.join([
                    gn for gn in G.nodes[node]['annotation'].strip().strip(
                        ';').split(';') if gn != ''
                ])
                name = ''.join(e for e in name
                               if e.isalnum() or e in ["_", "~"])
                if name.lower() not in used_gene_names:
                    entry = [name]
                    used_gene_names.add(name.lower())
                    G.nodes[node]['name'] = name
                else:
                    G.nodes[node]['name'] = "group_" + str(unique_id_count)
                    entry = [G.nodes[node]['name']]
                    unique_id_count += 1
                entry.append(G.nodes[node]['annotation'])
                entry.append(G.nodes[node]['description'])
                entry.append(G.nodes[node]['size'])
                entry.append(len(G.nodes[node]['seqIDs']))
                entry.append((1.0 * len(G.nodes[node]['seqIDs'])) /
                             G.nodes[node]['size'])
                entry.append(frag)
                entry.append(count)
                entry += ["", "", ""]
                entry.append(np.min(G.nodes[node]['lengths']))
                entry.append(np.max(G.nodes[node]['lengths']))
                entry.append(np.mean(G.nodes[node]['lengths']))
                pres_abs = [""] * len(isolates)
                pres_abs_ext = [""] * len(isolates)
                entry_size = 0
                for seq in G.nodes[node]['seqIDs']:
                    sample_id = mems_to_index["_".join(seq.split("_")[:-2])]
                    if pres_abs[
                            sample_id] == "":  #ensures we only take the first one
                        if seq in orig_ids:
                            pres_abs[sample_id] = orig_ids[seq]
                            pres_abs_ext[sample_id] = orig_ids[seq]
                        else:
                            pres_abs[sample_id] = seq
                            pres_abs_ext[sample_id] = seq
                        entry_size += 1
                    else:
                        #this is similar to PIRATE output
                        if seq in orig_ids:
                            pres_abs[sample_id] += ";" + orig_ids[seq]
                            pres_abs_ext[sample_id] += ";" + orig_ids[seq]
                        else:
                            pres_abs[sample_id] += ";" + seq
                            pres_abs_ext[sample_id] += ";" + seq
                    if (abs(ids_len_stop[seq][0] - len_mode) /
                            len_mode) > (0.05 * len_mode):
                        pres_abs_ext[sample_id] += "_len"
                    if ids_len_stop[seq][1]:
                        pres_abs_ext[sample_id] += "_stop"

                entry += pres_abs
                entry_list.append(entry)
                entry_ext_list.append(entry[:3] + pres_abs_ext)
                pres_abs_list.append(pres_abs)
                entry_sizes.append((entry_size, entry_count))
                entry_count += 1

        # sort so that the most common genes are first (as in roary)
        entry_sizes = sorted(entry_sizes, reverse=True)
        for s, i in entry_sizes:
            roary_csv_outfile.write(",".join([str(e)
                                              for e in entry_list[i]]) + "\n")
            csv_outfile.write(",".join([str(e)
                                        for e in entry_ext_list[i]]) + "\n")
            Rtab_outfile.write(entry_list[i][0] + "\t")
            Rtab_outfile.write("\t".join(
                (["0" if e == "" else "1" for e in pres_abs_list[i]])) + "\n")

    return G


def generate_pan_genome_reference(G, output_dir, split_paralogs=False):

    # need to treat paralogs differently?
    centroids = set()
    records = []

    for node in G.nodes():
        if not split_paralogs and G.nodes[node]['centroid'][0] in centroids:
            continue
        records.append(
            SeqRecord(Seq(max(G.nodes[node]['dna'], key=lambda x: len(x))),
                      id=G.nodes[node]['name'],
                      description=""))
        for centroid in G.nodes[node]['centroid']:
            centroids.add(centroid)

    with open(output_dir + "pan_genome_reference.fa", 'w') as outfile:
        SeqIO.write(records, outfile, "fasta")

    return


def generate_common_struct_presence_absence(G,
                                            output_dir,
                                            mems_to_isolates,
                                            min_variant_support=2):

    # arange isolates
    isolates = []
    members = []
    for mem in mems_to_isolates:
        isolates.append(mems_to_isolates[mem])
        members.append(mem)

    struct_variants = {}
    for node in G.nodes():
        if G.degree[node] < 3: continue  #skip as linear
        for path in iter.combinations(G.edges(node), 2):
            in_both = (G[path[0][0]][path[0][1]]['members']
                       & G[path[1][0]][path[1][1]]['members'])
            if len(in_both) >= min_variant_support:
                struct_variants[(path[0][0], path[0][1], path[1][1])] = in_both

    header = []
    for variant in struct_variants:
        header.append("-".join([
            G.nodes[variant[1]]['name'], G.nodes[variant[0]]['name'],
            G.nodes[variant[2]]['name']
        ]))

    with open(output_dir + "struct_presence_absence.Rtab",
              'w') as Rtab_outfile:
        Rtab_outfile.write("\t".join((["Gene"] + isolates)) + "\n")
        for h, variant in zip(header, struct_variants):
            variant_calls = [h]
            for member in members:
                if member in struct_variants[variant]:
                    variant_calls.append("1")
                else:
                    variant_calls.append("0")
            Rtab_outfile.write("\t".join(variant_calls) + "\n")

    return


def generate_pan_genome_alignment(G, temp_dir, output_dir, threads, aligner,
                                  codons, isolates):
    #Make a folder for the output alignments
    try:
        os.mkdir(output_dir + "aligned_gene_sequences")
    except FileExistsError:
        None

    if codons == True:
        #Make alternate protein/DNA directories
        try:
            os.mkdir(output_dir + "aligned_protein_sequences")
        except FileExistsError:
            None
        try:
            os.mkdir(output_dir + "unaligned_dna_sequences")
        except FileExistsError:
            None
            
        proteins = list(SeqIO.parse(output_dir + "combined_protein_CDS.fasta", 'fasta'))
        nucleotides = list(SeqIO.parse(output_dir + "combined_DNA_CDS.fasta", 'fasta'))
        
        #transform to Dics for fast lookup
        
        proteins_dic = dict(zip([x.id for x in proteins], proteins))
        nucleotides_dic = dict(zip([x.id for x in nucleotides], nucleotides))
        
        #File output must stay single threaded. Pickling the large protein/dna
        #objects for concurrent access, plus overhead decreases speed enormously
        output_files = []
        for gene in G.nodes():
            output = output_dna_and_protein(G.nodes[gene], isolates, temp_dir, 
                                            output_dir, proteins_dic, 
                                            nucleotides_dic)
            output_files.append(output)
        
        
        filtered_output_files  = [x for x in output_files if x[0]]
        
        
        unaligned_protein_files = [x[0] for x in  filtered_output_files]
        unaligned_dna_files = [x[1] for x in filtered_output_files]
        
        #Get Biopython command calls for each output gene sequences
        commands = [
            get_protein_commands(fastafile, output_dir, aligner, threads)
            for fastafile in unaligned_protein_files
        ]
        #Run these commands in a multi-threaded way
        multi_align_sequences(commands, output_dir + "aligned_protein_sequences/",
                              threads, aligner)
        
<<<<<<< HEAD
        #Get the list of aligned protien files
        protein_sequences = [output_dir + 
                             "aligned_protein_sequences/" + 
                             x.split("/")[-1].split(".")[0] + 
                             ".aln.fas" for x in unaligned_dna_files]
=======
        #Get the lists of aligned protien/dna files
        protein_sequences = os.listdir(output_dir + "aligned_protein_sequences/")
        unaligned_dna_files = os.listdir(output_dir + "unaligned_dna_sequences/")
>>>>>>> c656271d
        
        #Check all alignments completed
        for file in protein_sequences:
            if os.path.isfile(file) == False:
                raise RuntimeError("Some alignments failed to complete!")
        
        #Reverse translate and output codon alignments
        
        codon_alignments = reverse_translate_sequences(protein_sequences, 
                                                       unaligned_dna_files,
                                                       output_dir,
                                                       temp_dir,
                                                       aligner,
                                                       threads)
    else:
        #Multithread writing gene sequences to disk (temp directory) so aligners can find them
        unaligned_sequence_files = Parallel(n_jobs=threads)(
            delayed(output_sequence)(G.nodes[x], isolates, temp_dir, output_dir)
            for x in tqdm(G.nodes()))

        #remove single sequence files
        unaligned_sequence_files = filter(None, unaligned_sequence_files)

        #Get Biopython command calls for each output gene sequences
        commands = [
            get_alignment_commands(fastafile, output_dir, aligner, threads)
            for fastafile in unaligned_sequence_files
        ]
        #Run these commands in a multi-threaded way
        multi_align_sequences(commands, output_dir + "aligned_gene_sequences/",
                              threads, aligner)
    return


def get_core_gene_nodes(G, threshold, num_isolates):
    #Get the core genes based on percent threshold
    core_nodes = []
    for node in G.nodes():
        if float(G.nodes[node]["size"]) / float(num_isolates) > threshold:
            core_nodes.append(node)
    return core_nodes


def concatenate_core_genome_alignments(core_names, output_dir):

    alignments_dir = output_dir + "/aligned_gene_sequences/"
    #Open up each alignment that is assosciated with a core node
    alignment_filenames = os.listdir(alignments_dir)
    core_filenames = [
        x for x in alignment_filenames if x.split('.')[0] in core_names
    ]
    #Read in all these alginemnts
    gene_alignments = []
    isolates = set()
    for filename in core_filenames:
        gene_name = os.path.splitext(os.path.basename(filename))[0]
        alignment = AlignIO.read(alignments_dir + filename, 'fasta')
        gene_dict = {}
        for record in alignment:
            genome_id = record.id.split(";")[0]
            if genome_id in gene_dict:
                if str(record.seq).count("-") < str(
                        gene_dict[genome_id][1]).count("-"):
                    gene_dict[genome_id] = (record.id, record.seq)
            else:
                gene_dict[genome_id] = (record.id, record.seq)
            gene_length = len(record.seq)
            isolates.add(genome_id)
        gene_alignments.append((gene_name, gene_dict, gene_length))
    #Combine them
    isolate_aln = []
    for iso in isolates:
        seq = ""
        for gene in gene_alignments:
            if iso in gene[1]:
                seq += gene[1][iso][1]
            else:
                seq += "-" * gene[2]
        isolate_aln.append(SeqRecord(seq, id=iso, description=""))

    #Write out the two output files
    SeqIO.write(isolate_aln, output_dir + 'core_gene_alignment.aln', 'fasta')

    write_alignment_header(gene_alignments, output_dir)
    return core_filenames


def generate_core_genome_alignment(G, temp_dir, output_dir, threads, aligner,
                                   isolates, threshold, codons, num_isolates):
    #Make a folder for the output alignments
    try:
        os.mkdir(output_dir + "aligned_gene_sequences")
    except FileExistsError:
        None
    #Get core nodes
    core_genes = get_core_gene_nodes(G, threshold, num_isolates)
    core_gene_names = [G.nodes[x]["name"] for x in core_genes]

    if codons == True:
        #Make alternate protein/DNA directorieseqIO.parse
        try:
            os.mkdir(output_dir + "aligned_protein_sequences")
        except FileExistsError:
            None
        try:
            os.mkdir(output_dir + "unaligned_dna_sequences")
        except FileExistsError:
            None
<<<<<<< HEAD
            
        proteins = list(SeqIO.parse(output_dir + "combined_protein_CDS.fasta", 'fasta'))
        nucleotides = list(SeqIO.parse(output_dir + "combined_DNA_CDS.fasta", 'fasta'))
        
        #transform to Dics for fast lookup
        
        proteins_dic = dict(zip([x.id for x in proteins], proteins))
        nucleotides_dic = dict(zip([x.id for x in nucleotides], nucleotides))

        #File output must stay single threaded. Pickling the large protein/dna
        #objects for concurrent access, plus overhead decreases speed enormously
        
        output_files = []
        for gene in G.nodes():
            output = output_dna_and_protein(G.nodes[gene], isolates, temp_dir, 
                                            output_dir, proteins_dic, 
                                            nucleotides_dic)
            output_files.append(output)
        
        
        filtered_output_files  = [x for x in output_files if x[0]]
=======
        #Multithread writing protien and dna sequences to disk
        unaligned_protein_files = Parallel(n_jobs=threads)(
            delayed(output_protein)(G.nodes[x], isolates, temp_dir, output_dir)
            for x in tqdm(core_genes))
>>>>>>> c656271d
        
        #Get Biopython command calls for each output gene sequences
        commands = [
            get_protein_commands(fastafile, output_dir, aligner, threads)
            for fastafile in unaligned_protein_files
        ]
        #Run these commands in a multi-threaded way
        multi_align_sequences(commands, output_dir + "aligned_protein_sequences/",
                              threads, aligner)
        
        #Get the list of aligned protien files from DNA to enable check
        protein_sequences = [output_dir + 
                             "aligned_protein_sequences/" + 
                             x.split("/")[-1].split(".")[0] + 
                             ".aln.fas" for x in unaligned_dna_files]
        
        #Check all alignments completed
        if len(protein_sequences) != len(unaligned_dna_files):
            raise RuntimeError("Some alignments failed to complete!")
        
        
        #Reverse translate and output codon alignments
        codon_alignments = reverse_translate_sequences(protein_sequences, 
                                                       unaligned_dna_files, 
                                                       output_dir, aligner,
                                                       threads)
    else:
        #Output core node sequences
        unaligned_sequence_files = Parallel(n_jobs=threads)(
            delayed(output_sequence)(G.nodes[x], isolates, temp_dir, output_dir)
            for x in tqdm(core_genes))
        #remove single sequence files
        unaligned_sequence_files = filter(None, unaligned_sequence_files)

        #Get alignment commands
        commands = [
            get_alignment_commands(fastafile, output_dir, aligner, threads)
            for fastafile in unaligned_sequence_files
        ]
        #Run alignment commands
        multi_align_sequences(commands, output_dir + "aligned_gene_sequences/",
                              threads, aligner)

    #Concatenate them together to produce the two output files
    concatenate_core_genome_alignments(core_gene_names, output_dir)
    return


def generate_summary_stats(output_dir):
    with open(output_dir + "gene_presence_absence_roary.csv", 'r') as inhandle:
        gene_presence_absence = inhandle.read().splitlines()[1:]
    noSamples = len(gene_presence_absence[0].split(',')) - 14
    #Layout categories
    noCore = 0
    noSoftCore = 0
    noShell = 0
    noCloud = 0
    total_genes = 0
    #Iterate through GPA and summarise
    for gene in gene_presence_absence:
        proportion_present = float(gene.split(',')[3]) / noSamples * 100.0
        if proportion_present >= 99:
            noCore += 1
        elif proportion_present >= 95:
            noSoftCore += 1
        elif proportion_present >= 15:
            noShell += 1
        else:
            noCloud += 1
        total_genes += 1

    #write output
    with open(output_dir + "summary_statistics.txt", 'w') as outfile:
        output = ("Core genes\t(99% <= strains <= 100%)\t" + str(noCore) +
                  "\n" + "Soft core genes\t(95% <= strains < 99%)\t" +
                  str(noSoftCore) + "\n" +
                  "Shell genes\t(15% <= strains < 95%)\t" + str(noShell) +
                  "\n" + "Cloud genes\t(0% <= strains < 15%)\t" +
                  str(noCloud) + "\n" +
                  "Total genes\t(0% <= strains <= 100%)\t" + str(total_genes))
        outfile.write(output)

    return True<|MERGE_RESOLUTION|>--- conflicted
+++ resolved
@@ -246,17 +246,9 @@
         multi_align_sequences(commands, output_dir + "aligned_protein_sequences/",
                               threads, aligner)
         
-<<<<<<< HEAD
-        #Get the list of aligned protien files
-        protein_sequences = [output_dir + 
-                             "aligned_protein_sequences/" + 
-                             x.split("/")[-1].split(".")[0] + 
-                             ".aln.fas" for x in unaligned_dna_files]
-=======
         #Get the lists of aligned protien/dna files
         protein_sequences = os.listdir(output_dir + "aligned_protein_sequences/")
         unaligned_dna_files = os.listdir(output_dir + "unaligned_dna_sequences/")
->>>>>>> c656271d
         
         #Check all alignments completed
         for file in protein_sequences:
@@ -365,8 +357,7 @@
             os.mkdir(output_dir + "unaligned_dna_sequences")
         except FileExistsError:
             None
-<<<<<<< HEAD
-            
+        
         proteins = list(SeqIO.parse(output_dir + "combined_protein_CDS.fasta", 'fasta'))
         nucleotides = list(SeqIO.parse(output_dir + "combined_DNA_CDS.fasta", 'fasta'))
         
@@ -387,12 +378,6 @@
         
         
         filtered_output_files  = [x for x in output_files if x[0]]
-=======
-        #Multithread writing protien and dna sequences to disk
-        unaligned_protein_files = Parallel(n_jobs=threads)(
-            delayed(output_protein)(G.nodes[x], isolates, temp_dir, output_dir)
-            for x in tqdm(core_genes))
->>>>>>> c656271d
         
         #Get Biopython command calls for each output gene sequences
         commands = [
