from joblib import Parallel, delayed
import networkx as nx
from collections import defaultdict
import numpy as np
import os
from Bio import SeqIO
from Bio import AlignIO
from Bio.Seq import Seq
from Bio.SeqRecord import SeqRecord
from Bio.Alphabet import generic_dna
import itertools as iter
from tqdm import tqdm

from panaroo.generate_alignments import *


def generate_roary_gene_presence_absence(G, mems_to_isolates, orig_ids,
                                         ids_len_stop, output_dir):

    # arange isolates
    isolates = []
    mems_to_index = {}
    for i, mem in enumerate(mems_to_isolates):
        isolates.append(mems_to_isolates[mem])
        mems_to_index[str(mem)] = i

    # generate file
    with open(output_dir + "gene_presence_absence_roary.csv", 'w') as roary_csv_outfile, \
         open(output_dir + "gene_presence_absence.csv", 'w') as csv_outfile, \
         open(output_dir + "gene_presence_absence.Rtab", 'w') as Rtab_outfile:
        header = [
            "Gene", "Non-unique Gene name", "Annotation", "No. isolates",
            "No. sequences", "Avg sequences per isolate", "Genome Fragment",
            "Order within Fragment", "Accessory Fragment",
            "Accessory Order with Fragment", "QC", "Min group size nuc",
            "Max group size nuc", "Avg group size nuc"
        ] + isolates
        roary_csv_outfile.write(",".join(header) + "\n")
        csv_outfile.write(",".join(header[:3]) + "\n")
        Rtab_outfile.write("\t".join((["Gene"] + isolates)) + "\n")

        # Iterate through coponents writing out to file
        used_gene_names = set([""])
        unique_id_count = 0
        frag = 0
        entry_list = []
        entry_ext_list = []
        pres_abs_list = []
        entry_sizes = []
        entry_count = 0
        for component in nx.connected_components(G):
            frag += 1
            count = 0
            for node in component:
                count += 1
                len_mode = max(G.nodes[node]['lengths'],
                               key=G.nodes[node]['lengths'].count)
                name = '_'.join(
                    G.nodes[node]['annotation'].strip().strip(';').split(';'))
                name = ''.join(e for e in name if e.isalnum() or e == "_")
                if name not in used_gene_names:
                    entry = [name]
                    used_gene_names.add(name)
                    G.nodes[node]['name'] = name
                else:
                    G.nodes[node]['name'] = "group_" + str(unique_id_count)
                    entry = [G.nodes[node]['name']]
                    unique_id_count += 1
                entry.append(G.nodes[node]['annotation'])
                entry.append(G.nodes[node]['description'])
                entry.append(len(G.nodes[node]['seqIDs']))
                entry.append(G.nodes[node]['size'])
                entry.append((1.0 * len(G.nodes[node]['seqIDs'])) /
                             G.nodes[node]['size'])
                entry.append(frag)
                entry.append(count)
                entry += ["", "", ""]
                entry.append(np.min(G.nodes[node]['lengths']))
                entry.append(np.max(G.nodes[node]['lengths']))
                entry.append(np.mean(G.nodes[node]['lengths']))
                pres_abs = [""] * len(isolates)
                pres_abs_ext = [""] * len(isolates)
                entry_size = 0
                for seq in G.nodes[node]['seqIDs']:
                    sample_id = mems_to_index["_".join(seq.split("_")[:-2])]
                    if pres_abs[
                            sample_id] == "":  #ensures we only take the first one
                        if seq in orig_ids:
                            pres_abs[sample_id] = orig_ids[seq]
                            pres_abs_ext[sample_id] = orig_ids[seq]
                        else:
                            pres_abs[sample_id] = seq
                            pres_abs_ext[sample_id] = seq
                        entry_size += 1
                    else:
                        #this is similar to PIRATE output
                        if seq in orig_ids:
                            pres_abs[sample_id] += ";" + orig_ids[seq]
                            pres_abs_ext[sample_id] += ";" + orig_ids[seq]
                        else:
                            pres_abs[sample_id] += ";" + seq
                            pres_abs_ext[sample_id] += ";" + seq
                    if (abs(ids_len_stop[seq][0] - len_mode) /
                            len_mode) > (0.05 * len_mode):
                        pres_abs_ext[sample_id] += "_len"
                    if ids_len_stop[seq][1]:
                        pres_abs_ext[sample_id] += "_stop"

                entry += pres_abs
                entry_list.append(entry)
                entry_ext_list.append(entry[:3] + pres_abs_ext)
                pres_abs_list.append(pres_abs)
                entry_sizes.append((entry_size, entry_count))
                entry_count += 1

        # sort so that the most common genes are first (as in roary)
        entry_sizes = sorted(entry_sizes, reverse=True)
        for s, i in entry_sizes:
            roary_csv_outfile.write(",".join([str(e)
                                              for e in entry_list[i]]) + "\n")
            csv_outfile.write(",".join([str(e)
                                        for e in entry_ext_list[i]]) + "\n")
            Rtab_outfile.write(entry_list[i][0] + "\t")
            Rtab_outfile.write("\t".join(
                (["0" if e == "" else "1" for e in pres_abs_list[i]])) + "\n")

    return G


def generate_pan_genome_reference(G, output_dir, split_paralogs=False):

    # need to treat paralogs differently?
    centroids = set()
    records = []

    for node in G.nodes():
        if not split_paralogs and G.nodes[node]['centroid'][0] in centroids:
            continue
        records.append(
            SeqRecord(Seq(G.nodes[node]['dna'][0], generic_dna),
                      id=G.nodes[node]['centroid'][0],
                      description=""))
        centroids.add(G.nodes[node]['centroid'][0])

    with open(output_dir + "pan_genome_reference.fa", 'w') as outfile:
        SeqIO.write(records, outfile, "fasta")

    return


# # TODO: come with a nice weighting to account for the number of observations
# def generate_gene_mobility(G, output_dir):

#     with open(output_dir + "gene_mobility.csv", 'w') as outfile:
#         outfile.write("gene_id,annotation,count,degree,entropy\n")
#         for node in G.nodes():
#             entropy = 0
#             for edge in G.edges(node):
#                 p = G[edge[0]][edge[1]]['weight'] / (1.0 *
#                                                      G.nodes[node]['size'])
#                 entropy -= p * np.log(p)
#             outfile.write(",".join([
#                 G.nodes[node]['name'], G.nodes[node]['annotation'],
#                 str(G.nodes[node]['size']),
#                 str(G.degree[node]), "{:.5f}".format(entropy)
#             ]) + "\n")


def generate_common_struct_presence_absence(G,
                                            output_dir,
                                            mems_to_isolates,
                                            min_variant_support=2):

    # arange isolates
    isolates = []
    members = []
    for mem in mems_to_isolates:
        isolates.append(mems_to_isolates[mem])
        members.append(mem)

    struct_variants = {}
    for node in G.nodes():
        if G.degree[node] < 3: continue  #skip as linear
        for path in iter.combinations(G.edges(node), 2):
            in_both = (G[path[0][0]][path[0][1]]['members']
                       & G[path[1][0]][path[1][1]]['members'])
            if len(in_both) >= min_variant_support:
                struct_variants[(path[0][0], path[0][1], path[1][1])] = in_both

    header = []
    for variant in struct_variants:
        header.append("-".join([
            G.nodes[variant[1]]['name'], G.nodes[variant[0]]['name'],
            G.nodes[variant[2]]['name']
        ]))

    with open(output_dir + "struct_presence_absence.Rtab",
              'w') as Rtab_outfile:
        Rtab_outfile.write("\t".join((["Gene"] + isolates)) + "\n")
        for h, variant in zip(header, struct_variants):
            variant_calls = [h]
            for member in members:
                if member in struct_variants[variant]:
                    variant_calls.append("1")
                else:
                    variant_calls.append("0")
            Rtab_outfile.write("\t".join(variant_calls) + "\n")

    return


def generate_pan_genome_alignment(G, temp_dir, output_dir, threads, aligner,
                                  codons, isolates):
    #Make a folder for the output alignments
    try:
        os.mkdir(output_dir + "aligned_gene_sequences")
    except FileExistsError:
        None
<<<<<<< HEAD
    if codons == True:
        #Make alternate protein/DNA directories
        try:
            os.mkdir(output_dir + "aligned_protein_sequences")
        except FileExistsError:
            None
        try:
            os.mkdir(output_dir + "unaligned_dna_sequences")
        except FileExistsError:
            None
        #Multithread writing protien and dna sequences to disk (temp directory) so aligners can find them
        unaligned_protein_files = Parallel(n_jobs=threads)(
            delayed(output_protein)(G.nodes[x], isolates, temp_dir, output_dir)
            for x in tqdm(G.nodes()))
        
        unaligned_dna_files = Parallel(n_jobs=threads)(
            delayed(output_sequence)(G.nodes[x], isolates, 
                   output_dir + "unaligned_dna_sequences", output_dir)
                    for x in tqdm(G.nodes()))
        #Get Biopython command calls for each output gene sequences
        commands = [
            get_protein_commands(fastafile, output_dir, aligner, threads)
            for fastafile in unaligned_protein_files
        ]
        #Run these commands in a multi-threaded way
        multi_align_sequences(commands, output_dir + "aligned_protein_sequences/",
                              threads, aligner)
        
        #Get the list of aligned protien files
        protein_sequences = os.listdir(output_dir + "aligned_protein_sequences/")
        
        #Check all alignments completed
        if len(protein_sequences) != len(unaligned_dna_files):
            raise RuntimeError("Some alignments failed to complete!")
        
        
        #Reverse translate and output codon alignments
        codon_alignments = reverse_translate_sequences(protein_sequences, 
                                                       unaligned_dna_files, 
                                                       output_dir, 
                                                       threads)
    else:
        #Multithread writing gene sequences to disk (temp directory) so aligners can find them
        unaligned_sequence_files = Parallel(n_jobs=threads)(
            delayed(output_sequence)(G.nodes[x], isolates, temp_dir, output_dir)
            for x in tqdm(G.nodes()))
        #Get Biopython command calls for each output gene sequences
        commands = [
            get_alignment_commands(fastafile, output_dir, aligner, threads)
            for fastafile in unaligned_sequence_files
        ]
        #Run these commands in a multi-threaded way
        multi_align_sequences(commands, output_dir + "aligned_gene_sequences/",
                              threads, aligner)
=======
    #Multithread writing gene sequences to disk (temp directory) so aligners can find them
    unaligned_sequence_files = Parallel(n_jobs=threads)(
        delayed(output_sequence)(G.nodes[x], isolates, temp_dir, output_dir)
        for x in tqdm(G.nodes()))
    #remove single sequence files
    unaligned_sequence_files = filter(None, unaligned_sequence_files)
    #Get Biopython command calls for each output gene sequences
    commands = [
        get_alignment_commands(fastafile, output_dir, aligner, threads)
        for fastafile in unaligned_sequence_files
    ]
    #Run these commands in a multi-threaded way
    multi_align_sequences(commands, output_dir + "aligned_gene_sequences/",
                          threads, aligner)
>>>>>>> 47e5c3e0
    return


def get_core_gene_nodes(G, threshold, num_isolates):
    #Get the core genes based on percent threshold
    core_nodes = []
    for node in G.nodes():
        if float(G.nodes[node]["size"]) / float(num_isolates) > threshold:
            core_nodes.append(node)
    return core_nodes


def concatenate_core_genome_alignments(core_names, output_dir):

    alignments_dir = output_dir + "/aligned_gene_sequences/"
    #Open up each alignment that is assosciated with a core node
    alignment_filenames = os.listdir(alignments_dir)
    core_filenames = [
        x for x in alignment_filenames if x.split('.')[0] in core_names
    ]
    #Read in all these alginemnts
    gene_alignments = []
    isolates = set()
    for filename in core_filenames:
        gene_name = os.path.splitext(os.path.basename(filename))[0]
        alignment = AlignIO.read(alignments_dir + filename, 'fasta')
        gene_dict = {}
        for record in alignment:
            genome_id = record.id.split(";")[0]
            if genome_id in gene_dict:
                if str(record.seq).count("-") < str(
                        gene_dict[genome_id][1]).count("-"):
                    gene_dict[genome_id] = (record.id, record.seq)
            else:
                gene_dict[genome_id] = (record.id, record.seq)
            gene_length = len(record.seq)
            isolates.add(genome_id)
        gene_alignments.append((gene_name, gene_dict, gene_length))
    #Combine them
    isolate_aln = []
    for iso in isolates:
        seq = ""
        for gene in gene_alignments:
            if iso in gene[1]:
                seq += gene[1][iso][1]
            else:
                seq += "-" * gene[2]
        isolate_aln.append(SeqRecord(seq, id=iso, description=""))

    #Write out the two output files
    SeqIO.write(isolate_aln, output_dir + 'core_gene_alignment.aln', 'fasta')

    write_alignment_header(gene_alignments, output_dir)
    return core_filenames


def generate_core_genome_alignment(G, temp_dir, output_dir, threads, aligner,
                                   isolates, threshold, codons, num_isolates):
    #Make a folder for the output alignments TODO: decide whether or not to keep these
    try:
        os.mkdir(output_dir + "aligned_gene_sequences")
    except FileExistsError:
        None
    #Get core nodes
    core_genes = get_core_gene_nodes(G, threshold, num_isolates)
    core_gene_names = [G.nodes[x]["name"] for x in core_genes]
<<<<<<< HEAD
    
    if codons == True:
        #Make alternate protein/DNA directories
        try:
            os.mkdir(output_dir + "aligned_protein_sequences")
        except FileExistsError:
            None
        try:
            os.mkdir(output_dir + "unaligned_dna_sequences")
        except FileExistsError:
            None
                #Multithread writing protien and dna sequences to disk (temp directory) so aligners can find them
        unaligned_protein_files = Parallel(n_jobs=threads)(
            delayed(output_protein)(G.nodes[x], isolates, temp_dir, output_dir)
            for x in tqdm(core_genes))
        
        unaligned_dna_files = Parallel(n_jobs=threads)(
            delayed(output_sequence)(G.nodes[x], isolates, 
                   output_dir + "unaligned_dna_sequences", output_dir)
                    for x in tqdm(core_genes))
        #Get Biopython command calls for each output gene sequences
        commands = [
            get_protein_commands(fastafile, output_dir, aligner, threads)
            for fastafile in unaligned_protein_files
        ]
        #Run these commands in a multi-threaded way
        multi_align_sequences(commands, output_dir + "aligned_protein_sequences/",
                              threads, aligner)
        
        #Get the list of aligned protien files
        protein_sequences = os.listdir(output_dir + "aligned_protein_sequences/")
        
        #Check all alignments completed
        if len(protein_sequences) != len(unaligned_dna_files):
            raise RuntimeError("Some alignments failed to complete!")
        
        
        #Reverse translate and output codon alignments
        codon_alignments = reverse_translate_sequences(protein_sequences, 
                                                       unaligned_dna_files, 
                                                       output_dir, 
                                                       threads)
    else:
        #Output core node sequences
        unaligned_sequence_files = Parallel(n_jobs=threads)(
            delayed(output_sequence)(G.nodes[x], isolates, temp_dir, output_dir)
            for x in tqdm(core_genes))
        #Get alignment commands
        commands = [
            get_alignment_commands(fastafile, output_dir, aligner, threads)
            for fastafile in unaligned_sequence_files
        ]
        #Run alignment commands
        multi_align_sequences(commands, output_dir + "aligned_gene_sequences/",
                              threads, aligner)
    
=======
    #Output core node sequences
    unaligned_sequence_files = Parallel(n_jobs=threads)(
        delayed(output_sequence)(G.nodes[x], isolates, temp_dir, output_dir)
        for x in tqdm(core_genes))
    #remove single sequence files
    unaligned_sequence_files = filter(None, unaligned_sequence_files)
    #Get alignment commands
    commands = [
        get_alignment_commands(fastafile, output_dir, aligner, threads)
        for fastafile in unaligned_sequence_files
    ]
    #Run alignment commands
    multi_align_sequences(commands, output_dir + "aligned_gene_sequences/",
                          threads, aligner)
>>>>>>> 47e5c3e0
    #Concatenate them together to produce the two output files
    concatenate_core_genome_alignments(core_gene_names, output_dir)
    return


def generate_summary_stats(output_dir):
    with open(output_dir + "gene_presence_absence_roary.csv", 'r') as inhandle:
        gene_presence_absence = inhandle.read().splitlines()[1:]
    noSamples = len(gene_presence_absence[0].split(',')) - 14
    #Layout categories
    noCore = 0
    noSoftCore = 0
    noShell = 0
    noCloud = 0
    total_genes = 0
    #Iterate through GPA and summarise
    for gene in gene_presence_absence:
        proportion_present = float(gene.split(',')[4]) / noSamples * 100.0
        if proportion_present >= 99:
            noCore += 1
        elif proportion_present >= 95:
            noSoftCore += 1
        elif proportion_present >= 15:
            noShell += 1
        else:
            noCloud += 1
        total_genes += 1

    #write output
    with open(output_dir + "summary_statistics.txt", 'w') as outfile:
        output = ("Core genes\t(99% <= strains <= 100%)\t" + str(noCore) +
                  "\n" + "Soft core genes\t(95% <= strains < 99%)\t" +
                  str(noSoftCore) + "\n" +
                  "Shell genes\t(15% <= strains < 95%)\t" + str(noShell) +
                  "\n" + "Cloud genes\t(0% <= strains < 15%)\t" +
                  str(noCloud) + "\n" +
                  "Total genes\t(0% <= strains <= 100%)\t" + str(total_genes))
        outfile.write(output)

    return True<|MERGE_RESOLUTION|>--- conflicted
+++ resolved
@@ -216,7 +216,6 @@
         os.mkdir(output_dir + "aligned_gene_sequences")
     except FileExistsError:
         None
-<<<<<<< HEAD
     if codons == True:
         #Make alternate protein/DNA directories
         try:
@@ -271,22 +270,6 @@
         #Run these commands in a multi-threaded way
         multi_align_sequences(commands, output_dir + "aligned_gene_sequences/",
                               threads, aligner)
-=======
-    #Multithread writing gene sequences to disk (temp directory) so aligners can find them
-    unaligned_sequence_files = Parallel(n_jobs=threads)(
-        delayed(output_sequence)(G.nodes[x], isolates, temp_dir, output_dir)
-        for x in tqdm(G.nodes()))
-    #remove single sequence files
-    unaligned_sequence_files = filter(None, unaligned_sequence_files)
-    #Get Biopython command calls for each output gene sequences
-    commands = [
-        get_alignment_commands(fastafile, output_dir, aligner, threads)
-        for fastafile in unaligned_sequence_files
-    ]
-    #Run these commands in a multi-threaded way
-    multi_align_sequences(commands, output_dir + "aligned_gene_sequences/",
-                          threads, aligner)
->>>>>>> 47e5c3e0
     return
 
 
@@ -353,7 +336,6 @@
     #Get core nodes
     core_genes = get_core_gene_nodes(G, threshold, num_isolates)
     core_gene_names = [G.nodes[x]["name"] for x in core_genes]
-<<<<<<< HEAD
     
     if codons == True:
         #Make alternate protein/DNA directories
@@ -409,23 +391,6 @@
         #Run alignment commands
         multi_align_sequences(commands, output_dir + "aligned_gene_sequences/",
                               threads, aligner)
-    
-=======
-    #Output core node sequences
-    unaligned_sequence_files = Parallel(n_jobs=threads)(
-        delayed(output_sequence)(G.nodes[x], isolates, temp_dir, output_dir)
-        for x in tqdm(core_genes))
-    #remove single sequence files
-    unaligned_sequence_files = filter(None, unaligned_sequence_files)
-    #Get alignment commands
-    commands = [
-        get_alignment_commands(fastafile, output_dir, aligner, threads)
-        for fastafile in unaligned_sequence_files
-    ]
-    #Run alignment commands
-    multi_align_sequences(commands, output_dir + "aligned_gene_sequences/",
-                          threads, aligner)
->>>>>>> 47e5c3e0
     #Concatenate them together to produce the two output files
     concatenate_core_genome_alignments(core_gene_names, output_dir)
     return
