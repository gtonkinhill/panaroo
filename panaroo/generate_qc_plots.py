import matplotlib
from matplotlib import pyplot as plt
import subprocess
import tempfile
import os, sys
from joblib import Parallel, delayed
import numpy as np
from sklearn import manifold
from collections import Counter
import plotly.graph_objs as go
import plotly.offline as offline
from plotly import tools

from .isvalid import *
from .__init__ import __version__


def get_mash_dist(input_gffs, outdir, n_cpu=1, quiet=True):

    # build mash sketch
    mash_cmd = "mash triangle"
    mash_cmd += " -p " + str(n_cpu)
    #Set up file of gffs to input into mash
    with open("mash_input.txt", "w") as mashhandle:
        for gff in input_gffs:
            mashhandle.write(gff.name+'\n')
    mash_cmd += " -l mash_input.txt"
    mash_cmd += " > " + outdir + "mash_dist.txt"

    if not quiet:
        print("running cmd: " + mash_cmd)

    subprocess.run(mash_cmd, shell=True, check=True)

    # load distance matrix
    dist_mat = np.zeros((len(input_gffs), len(input_gffs)), dtype=float)
    with open(outdir + "mash_dist.txt", 'r') as infile:
        next(infile)
        for i, line in enumerate(infile):
            line = line.strip().split()
            for j, d in enumerate(line[1:]):
                dist_mat[i, j] = float(d)
                dist_mat[j, i] = dist_mat[i, j]

    # get simplified file names
    file_names = [
        os.path.splitext(os.path.basename(gff.name))[0] for gff in input_gffs
    ]

    return dist_mat, file_names


def plot_MDS(dist_mat, file_names, outdir):

    # get MDS projection
    mds = manifold.MDS(n_components=2, dissimilarity="precomputed")
    projection = mds.fit(dist_mat)
    coords = projection.embedding_

    #write MDS coordinates to disk
    with open(outdir + "mds_coords.txt", "w") as contig_out:
        contig_out.write("sample\tcoordx\tcoordy\n")
        for i, coord in zip(file_names, coords):
            contig_out.write("%s\t%s\t%s\n" % (i, coord[0], coord[1]))

    # find margins for plot
    c_min = np.min(coords) - abs(np.quantile(coords, 0.05))
    c_max = np.max(coords) + abs(np.quantile(coords, 0.05))

    # generate static plot
    plt.style.use('ggplot')
    fig = plt.figure()
    plt.scatter(coords[:, 0], coords[:, 1])
    plt.grid(True)
    plt.xlabel("MDS Dimension 1")
    plt.ylabel("MDS Dimension 2")
    plt.xlim((c_min, c_max))
    plt.ylim((c_min, c_max))
    plt.tight_layout()
    fig.savefig(outdir + "MDS_mash_plot.png")

    # generate interactive plot
    trace = go.Scatter(x=coords[:, 0],
                       y=coords[:, 1],
                       text=file_names,
                       mode='markers')
    layout = go.Layout(xaxis=dict(autorange=True,
                                  showgrid=True,
                                  zeroline=True,
                                  showline=False,
                                  ticks='',
                                  range=[c_min, c_max],
                                  type="linear",
                                  exponentformat="SI",
                                  showexponent='none',
                                  showticklabels=True),
                       yaxis=dict(autorange=True,
                                  showgrid=True,
                                  zeroline=True,
                                  showline=False,
                                  ticks='',
                                  range=[c_min, c_max],
                                  type="linear",
                                  exponentformat="SI",
                                  showexponent='none',
                                  showticklabels=True))
    data = [trace]
    fig = go.Figure(data=data, layout=layout)
    offline.plot(fig, filename=outdir + "MDS_mash_plot.html", auto_open=False)

    return


def plot_ngenes(input_gffs, outdir):

    # get simplified file names
    file_names = [
        os.path.splitext(os.path.basename(gff.name))[0] for gff in input_gffs
    ]

    # count genes
    ngenes = np.zeros(len(input_gffs))
    for i, gff in enumerate(input_gffs):
        gff.seek(0)
        for line in gff:
            if "##FASTA" in line: break
            if "##" == line[:2]: continue
            if "CDS" not in line: continue
            ngenes[i] += 1

    with open(outdir + "ngenes.txt", "w") as genes_out:
        genes_out.write("sample\tno_genes\n")
        for i, j in zip(file_names, ngenes):
            genes_out.write("%s\t%s\n" % (i, j))
    # generate static plot
    plt.style.use('ggplot')
    fig = plt.figure()
    plt.barh(np.arange(len(ngenes)), ngenes)
    plt.yticks(np.arange(len(ngenes)), file_names)
    plt.grid(True)
    plt.ylabel("File Name")
    plt.xlabel("Number of Genes")
    plt.tight_layout()
    fig.savefig(outdir + "ngenes_barplot.png")

    # generate interactive boxplot
    data = [
        go.Box(y=ngenes,
               text=file_names,
               hoverinfo="text",
               boxpoints='all',
               jitter=0.3,
               pointpos=-1.8)
    ]
    layout = go.Layout(autosize=True,
                       xaxis=dict(title='',
                                  titlefont=dict(size=18, color='black'),
                                  showticklabels=False,
                                  automargin=True),
                       yaxis=dict(title="Number of Genes",
                                  titlefont=dict(size=18, color='black'),
                                  showticklabels=True,
                                  tickfont=dict(size=10, color='black')))

    fig = go.Figure(data=data, layout=layout)
    offline.plot(fig, filename=outdir + "ngenes_boxplot.html", auto_open=False)

    return


def plot_ncontigs(input_gffs, outdir):

    # get simplified file names
    file_names = [
        os.path.splitext(os.path.basename(gff.name))[0] for gff in input_gffs
    ]

    # count genes
    ncontigs = np.zeros(len(input_gffs))
    for i, gff in enumerate(input_gffs):
        gff.seek(0)
        in_fasta = False
        for line in gff:
            if in_fasta and (line[0] == ">"):
                ncontigs[i] += 1
            if "##FASTA" in line:
                in_fasta = True

    # generate static plot
    with open(outdir + "ncontigs.txt", "w") as contig_out:
        contig_out.write("sample\tno_contigs\n")
        for i, j in zip(file_names, ncontigs):
            contig_out.write("%s\t%s\n" % (i, j))
    plt.style.use('ggplot')
    fig = plt.figure()
    plt.barh(np.arange(len(ncontigs)), ncontigs)
    plt.yticks(np.arange(len(ncontigs)), file_names)
    plt.grid(True)
    plt.ylabel("File Name")
    plt.xlabel("Number of Contigs")
    plt.tight_layout()
    fig.savefig(outdir + "ncontigs_barplot.png")

    # generate interactive boxplot
    data = [
        go.Box(y=ncontigs,
               text=file_names,
               hoverinfo="text",
               boxpoints='all',
               jitter=0.3,
               pointpos=-1.8)
    ]
    layout = go.Layout(autosize=True,
                       xaxis=dict(title='',
                                  titlefont=dict(size=18, color='black'),
                                  showticklabels=False,
                                  automargin=True),
                       yaxis=dict(title="Number of Contigs",
                                  titlefont=dict(size=18, color='black'),
                                  showticklabels=True,
                                  tickfont=dict(size=10, color='black')))

    fig = go.Figure(data=data, layout=layout)
    offline.plot(fig,
                 filename=outdir + "ncontigs_boxplot.html",
                 auto_open=False)

    return


def run_mash_screen(gff, mash_ref, outdir):
    # run mash
    mash_cmd = "mash screen -i 0.8 -w"
    mash_cmd += " " + mash_ref

    temp_output_file = tempfile.NamedTemporaryFile(delete=False, dir=outdir)
    temp_output_file.close()
    temp_mash_cmd = mash_cmd + " " + gff.name + " > " + temp_output_file.name
    subprocess.run(temp_mash_cmd, shell=True, check=True)

    # load output
    hits = []
    with open(temp_output_file.name, 'r') as infile:
        for line in infile:
            line = line.strip().split("\t")
            line[1] = int(line[1].split("/")[0])
            hits.append(tuple(line))
        hits = sorted(hits, key=lambda x: -x[1])[:10]

    # clean up
    os.remove(temp_output_file.name)

    return (hits)


def get_mash_contam(input_gffs, mash_ref, n_cpu, outdir):
    file_names = [
        os.path.splitext(os.path.basename(gff.name))[0] for gff in input_gffs
    ]

    genome_hits = Parallel(n_jobs=n_cpu)(
        delayed(run_mash_screen)(gff, mash_ref, outdir) for gff in input_gffs)

    with open(outdir + "mash_contamination_hits.tab", 'w') as outfile:
        for i, genome in enumerate(genome_hits):
            for hit in genome:
                outfile.write("\t".join([file_names[i]] +
                                        [str(h) for h in hit]) + "\n")

    return (outdir + "mash_contamination_hits.tab")


def plot_mash_contam(mash_contam_file, outdir):
    # load mash hits from file
    y = []
    x_label = []
    text = []
    hit_count = Counter()
    with open(mash_contam_file, 'r') as infile:
        for line in infile:
            line = line.strip().split("\t")
            y.append(int(line[2]) / 1000.0)
            x_label.append(line[5])
            text.append("File: " + line[0] + "<br>Hit: " + line[6])
            hit_count[line[5]] += int(line[2])

    # sort hits based on prevalence
    hit_index = {}
    tick_labels = []
    tickvals = []
    for i, hit in enumerate(hit_count.most_common()):
        hit_index[hit[0]] = i + 1
        tick_labels.append(hit[0])
        tickvals.append(i + 1)
    x = []
    for xl in x_label:
        jitter = np.random.normal(loc=0, scale=0.1)
        while abs(jitter) > 0.3:
            jitter = np.random.normal(loc=0, scale=0.1)
        x.append(hit_index[xl] + jitter)

    trace = go.Scatter(x=x, y=y, mode='markers', text=text, hoverinfo="text")

    layout = go.Layout(autosize=True,
                       xaxis=dict(title='Match',
                                  titlefont=dict(size=18, color='black'),
                                  showticklabels=True,
                                  tickangle=45,
                                  ticktext=tick_labels,
                                  tickvals=tickvals,
                                  automargin=True,
                                  tickfont=dict(size=8, color='black')),
                       yaxis=dict(title="Percentage of shared hash's",
                                  titlefont=dict(size=18, color='black'),
                                  showticklabels=True,
                                  tickangle=45,
                                  tickfont=dict(size=10, color='black')))

    data = [trace]
    fig = go.Figure(data=data, layout=layout)
    offline.plot(fig,
                 filename=outdir + "mash_contamination_barplot.html",
                 auto_open=False)

    return


def generate_qc_plot(method, input_files, outdir, n_cpu, ref_db=None):

    # plot MDS
    if method in ["mds", "all"]:
        dist_mat, file_names = get_mash_dist(input_gffs=input_files,
                                             outdir=outdir,
                                             n_cpu=n_cpu,
                                             quiet=True)
        plot_MDS(dist_mat, file_names, outdir)

    # plot number of genes
    if method in ["ngenes", "all"]:
        plot_ngenes(input_gffs=input_files, outdir=outdir)

    # plot number of contigs
    if method in ["ncontigs", "all"]:
        plot_ncontigs(input_gffs=input_files, outdir=outdir)

    # plot contamination scatter plot
    if (method in ["contam", "all"]):
        if ref_db is None:
            print(
                "No reference mash database given! Skipping contamination plot..."
            )
            print(("One can be downloaded from https://mash.readthedocs.io" +
                   "/en/latest/tutorials.html#screening-a-read-set-for" +
                   "-containment-of-refseq-genomes"))
        else:
            mash_contam_file = get_mash_contam(input_gffs=input_files,
                                               mash_ref=ref_db,
                                               n_cpu=n_cpu,
                                               outdir=outdir)
            plot_mash_contam(mash_contam_file=mash_contam_file, outdir=outdir)

    return


def get_options(args):
    import argparse

    description = 'Generate quality control plots prior to a Panaroo run'
    parser = argparse.ArgumentParser(description=description,
                                     prog='plot_panaroo_qc')

    io_opts = parser.add_argument_group('Input/output')
    io_opts.add_argument(
        "-i",
        "--input",
        dest="input_files",
        required=True,
        help="input GFF3 files (usually output from running Prokka)",
<<<<<<< HEAD
        type=str,
=======
        type=argparse.FileType('r'),
>>>>>>> b2b4b25a
        nargs='+')
    io_opts.add_argument("-o",
                         "--out_dir",
                         dest="output_dir",
                         required=True,
                         help="location of an output directory",
                         type=lambda x: is_valid_folder(parser, x))

    # Other options
    parser.add_argument("-t",
                        "--threads",
                        dest="n_cpu",
                        help="number of threads to use (default=1)",
                        type=int,
                        default=1)
    parser.add_argument("--graph_type",
                        dest="graph_type",
                        help="the type of graph to generate (default='all')",
                        choices={'all', 'mds', 'ngenes', 'ncontigs', 'contam'},
                        default="all")
    parser.add_argument(
        "--ref_db",
        dest="ref_db",
        help="reference mash database for contamination quantification.")
    parser.add_argument('--version',
                        action='version',
                        version='%(prog)s ' + __version__)

    args = parser.parse_args(args)
    return (args)


def main():
    args = get_options(sys.argv[1:])
    # check if input is a file containing filenames
    if len(args.input_files) == 1:
        files = []
        with open(args.input_files[0], 'r') as infile:
            for line in infile:
                files.append(line.strip())
        args.input_files = [open(x, 'r') for x in files]
    
    # make sure trailing forward slash is present
    args.output_dir = os.path.join(args.output_dir, "")

    generate_qc_plot(method=args.graph_type,
                     input_files=args.input_files,
                     outdir=args.output_dir,
                     n_cpu=args.n_cpu,
                     ref_db=args.ref_db)

    return


if __name__ == '__main__':
    main()<|MERGE_RESOLUTION|>--- conflicted
+++ resolved
@@ -376,11 +376,7 @@
         dest="input_files",
         required=True,
         help="input GFF3 files (usually output from running Prokka)",
-<<<<<<< HEAD
         type=str,
-=======
-        type=argparse.FileType('r'),
->>>>>>> b2b4b25a
         nargs='+')
     io_opts.add_argument("-o",
                          "--out_dir",
