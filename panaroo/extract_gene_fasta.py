# Originally written by Sam Lipworth (https://github.com/samlipworth)
import os, sys
from .isvalid import *
from .__init__ import __version__

from Bio import SeqIO
from Bio.Seq import Seq
from Bio.SeqRecord import SeqRecord


def get_options(args):
    import argparse

    parser = argparse.ArgumentParser(
        description="Extracts fasta files for a given gene name from a Panaroo pangenome graph.",
        prog="panaroo_extract_fasta",
    )

    parser.add_argument(
        "-q", 
        "--queries",
        dest="queries",
        required=True,
        help="A list of gene names to extract",
        type=str,
        nargs="+",
    )

    parser.add_argument(
        "--pa",
        dest="pa_file",
        required=True,
        help="The 'gene_presence_absence.csv' file output by Panaroo",
        type=str,
    )

    parser.add_argument(
        "--gene",
        dest="gene_data",
        required=True,
        help="The 'gene_data.csv' file output by Panaroo",
        type=str,
    )

    parser.add_argument(
        "-o",
        "--out_dir",
        dest="output_dir",
        required=True,
        help="location of an output directory",
        type=lambda x: is_valid_folder(parser, x),
    )

    parser.add_argument(
        "--dna",
        dest="isdna",
        help="toggles the output of nucleotide sequence instead of protein sequence",
        action="store_true",
        default=False,
    )

    parser.add_argument(
        "--idtype",
        dest="idtype",
        help="toggles the id type to use in the output multifasta. Can be one of 'gene' (default), 'isolate' or 'both'",
        choices=["gene", "isolate", "both"],
        default="gene",
    )

    parser.add_argument(
        "--version", action="version", version="%(prog)s " + __version__
    )

    args = parser.parse_args(args)
    return args


def generate_fasta(geneids, outputfile, genedata, isdna, idtype):
    seen = set()
    with open(outputfile, "w") as outfile:
        with open(genedata, "r") as infile:
            for line in infile:
                line = line.strip().split(",")
                if line[3] in geneids:
                    if isdna:
                        seq = line[5]
                    else:
                        seq = line[4]
                    if idtype == "isolate":
                        id_column = line[0]
                        if id_column in seen:
                            print("Warning! Multiple gene fragments per genome!")
                        seen.add(id_column)
                    elif idtype == "gene":
                        id_column = line[3]
                    else:
                        id_column = line[0] + " " + line[3]
                    SeqIO.write(
                        SeqRecord(Seq(seq), id=id_column, description=""),
                        outfile,
                        "fasta",
                    )

    return


def main():
    args = get_options(sys.argv[1:])

<<<<<<< HEAD
    # make sure trailing forward slash is present
    args.output_dir = os.path.join(args.output_dir, "")

    with open(args.pa_file, 'r') as infile:
        header = next(infile).strip().split(',')
=======
    with open(args.pa_file, "r") as infile:
        header = next(infile).strip().split(",")
>>>>>>> 01abc9c0
        genomes = header[4:]

        for line in infile:
            line = line.strip().split(",")
            if line[0] in args.queries:
                geneids = set()
                for g in line[4:]:
<<<<<<< HEAD
                    geneids |= set(g.replace('_len', '').replace('_stop', '').split(';'))

                generate_fasta(geneids, 
                    outputfile = args.output_dir + line[0] + '.fasta', 
                    genedata = args.gene_data, 
                    isdna = args.isdna)
=======
                    g = g.replace("_len", "").replace("_stop", "").split(";")
                    geneids |= set(g)
                generate_fasta(
                    geneids,
                    outputfile=args.output_dir + line[0] + ".fasta",
                    genedata=args.gene_data,
                    isdna=args.isdna,
                    idtype=args.idtype,
                )
>>>>>>> 01abc9c0

    return


if __name__ == "__main__":
    main()<|MERGE_RESOLUTION|>--- conflicted
+++ resolved
@@ -107,16 +107,11 @@
 def main():
     args = get_options(sys.argv[1:])
 
-<<<<<<< HEAD
     # make sure trailing forward slash is present
     args.output_dir = os.path.join(args.output_dir, "")
 
     with open(args.pa_file, 'r') as infile:
         header = next(infile).strip().split(',')
-=======
-    with open(args.pa_file, "r") as infile:
-        header = next(infile).strip().split(",")
->>>>>>> 01abc9c0
         genomes = header[4:]
 
         for line in infile:
@@ -124,14 +119,6 @@
             if line[0] in args.queries:
                 geneids = set()
                 for g in line[4:]:
-<<<<<<< HEAD
-                    geneids |= set(g.replace('_len', '').replace('_stop', '').split(';'))
-
-                generate_fasta(geneids, 
-                    outputfile = args.output_dir + line[0] + '.fasta', 
-                    genedata = args.gene_data, 
-                    isdna = args.isdna)
-=======
                     g = g.replace("_len", "").replace("_stop", "").split(";")
                     geneids |= set(g)
                 generate_fasta(
@@ -141,7 +128,6 @@
                     isdna=args.isdna,
                     idtype=args.idtype,
                 )
->>>>>>> 01abc9c0
 
     return
 
