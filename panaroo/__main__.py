--- conflicted
+++ resolved
@@ -509,12 +509,8 @@
         if args.verbose: print("generating core genome MSAs...")
         generate_core_genome_alignment(G, temp_dir, args.output_dir,
                                        args.n_cpu, args.alr, isolate_names,
-<<<<<<< HEAD
-                                       args.core, args.codons, len(args.input_files))
-=======
-                                       args.core, len(args.input_files),
+                                       args.core, args.codons, len(args.input_files),
                                        args.hc_threshold)
->>>>>>> 031e12ef
 
     # remove temporary directory
     shutil.rmtree(temp_dir)
