--- conflicted
+++ resolved
@@ -62,11 +62,8 @@
             'panaroo-spydrpick = panaroo.spydrpick:main',
             'panaroo-img = panaroo.estimate_img_params:main',
             'panaroo-fmg = panaroo.estimate_many_genes_params:main',
-<<<<<<< HEAD
-            'panaroo-msa = panaroo.post_run_alignment_gen:main'
-=======
+            'panaroo-msa = panaroo.post_run_alignment_gen:main',
             'panaroo-gene-neighbourhood = panaroo.get_neighborhood:main'
->>>>>>> 07c6491f
         ],
     },
 )