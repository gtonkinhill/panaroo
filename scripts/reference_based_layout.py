import networkx as nxvisited
import re
import networkx.classes.function as function
import networkx.algorithms.connectivity.cuts as cuts
import networkx as nx
import pandas as pd


def get_dist(ref_s, ref_t, max_dist):
    s = ref_s.split("_")[-1]
    t = ref_t.split("_")[-1]
    return min(abs(int(s) - int(t)), abs(abs(int(s) - int(t)) - max_dist))


def add_to_queue(g, s, nodes, visited, sink, mapping, ref_g_id, max_dist):
    add = []
    for i in nodes:
        if i in visited:
            continue
        #if "101_0_" not in g.nodes[i]['attr_dict']['geneIDs']: #DCC 1/2
        #if "1419_0_" not in g.nodes[i]['attr_dict']['geneIDs']: # K3
        #if "5_0_" not in g.nodes[i]['attr_dict']['geneIDs']: #tb relatives
        if "%s_0_" % ref_g_id not in g.nodes[i]['geneIDs'] and i not in visited:
            add.append(i)
        else:
            #print(g.nodes[s]['attr_dict']['name'],g.nodes[i]['attr_dict']['name'] )
            dist = get_dist(mapping.loc[g.nodes[s]['name'], "gene_id"],
                            mapping.loc[g.nodes[i]['name'], "gene_id"],
                            max_dist)
            #if sink["sink"] is not None:
            if dist > 100:
                #print("distance is", dist)
                sink["sink"] = i
        visited.add(i)
    return add


def create_mapping(g, ref_g_id):
    #look up table for name vs node id
    gene_dict = {}
    for n in list(g):
        gene_ids = [(i.split("_")[0], i)
                    for i in g.nodes[n]['geneIDs'].split(";")]
        gene_ids = list(filter(lambda x: ref_g_id == x[0], gene_ids))
        #g.nodes[n]['attr_dict']['name'], g.nodes[n]['attr_dict']['id']) for n in list(g)])
        #e = re.compile("1419_0_[0-9]*") #DCC1/2
        #e = re.compile("101_0_[0-9]*")
        #e = re.compile("5_0_[0-9]*")
        #e = re.compile("%s_0_[0-9]*" % ref_g_id)
        #m = e.search(gene_ids)
        #if m:
        #    gene_dict[g.nodes[n]['name']] =  m.group()
        if len(gene_ids) != 0:
            gene_dict[g.nodes[n]['name']] = gene_ids[0][1]
    mapping = pd.DataFrame.from_dict(gene_dict, orient='index')
    mapping.columns = ["gene_id"]
    #we dont want to include refound genes in this step TODO also consider in add reference edges step
    mapping = mapping.loc[~mapping.loc[:, "gene_id"].str.contains("refound"), ]
    return mapping


def add_ref_edges(g, mapping):
    name_dict = dict([(g.nodes[n]['name'], n) for n in list(g)])
    for n in mapping.index:
        mapping.loc[n, "seq"] = int(mapping.loc[n, "gene_id"].split("_")[2])
    mapping.sort_values("seq", inplace=True)
    j = 0
    for i in range(1, mapping.shape[0]):
        node1 = str(name_dict[mapping.index[i]])
        node2 = str(name_dict[mapping.index[i - 1]])
        if not g.has_edge(node1, node2):
            j += 1
            g.add_edge(node1, node2)
    return g


def remove_var_edges(g):
    for n in g:
        if g.nodes[n]["highVar"] == 1 and "%s_0_" % ref_g_id not in g.nodes[n][
                'geneIDs']:
            var_nodes.append(n)
    var_nodes = []
    g.remove_nodes_from(var_nodes)
    return g


def layout(graph, ref_g_id, cut_edges_out, ignore_high_var,
           add_reference_edges):
    g = nx.read_gml(graph)
    #look up table for name vs node id
    mapping = create_mapping(g, ref_g_id)
    gene_order = [
        int(mapping.loc[n, "gene_id"].split("_")[2]) for n in mapping.index
    ]
    max_dist = max(gene_order)
    if ignore_high_var:
        g = remove_var_edges(g)
    if add_reference_edges:
        g = add_ref_edges(g, mapping)
        #write gml with reference edges to disk to be used in cytoscape instead of the original final_graph.gml
        nx.write_gml(g, "with_ref_" + graph)
    name_dict = dict([(g.nodes[n]['name'], n) for n in list(g)])
    #set capacity for edges for the min cut algorithm as the weight of that edge
    for e in g.edges:
        try:
            g.edges[e]["capacity"] = g.edges[e]["weight"]
        except:
            g.edges[e]["capacity"] = 1
    #store edges to be taken out of the graph
    cut_edges = []
    i = 0
    cur_try = 0
    #iterate over all reference nodes in mapping table
    while i < len(mapping.index):
        n = mapping.index[i]
        print(i)
        if n not in name_dict:
            i += 1
            continue
        nid = name_dict[n]
        visited = set([nid])
        sink = {"sink": None}
        queue = add_to_queue(g, nid, g.neighbors(nid), visited, sink, mapping,
                             ref_g_id, max_dist)
        #depth first search
        last_target = None
        while len(queue) != 0:
            #print(len(queue))
            target = queue.pop(0)
            visited.add(target)
            #print(len(visited))
            neighbors = g.neighbors(target)
            #for each reference node explore all edges that lead to non-reference nodes
            queue = queue + add_to_queue(g, nid, neighbors, visited, sink,
                                         mapping, ref_g_id, max_dist)
        last_target = None
        #did we find a long-range connection?
        if sink["sink"] is not None:
            print("found path")
            visited.add(sink["sink"])
            s_t_graph = function.induced_subgraph(g, visited)
            s_t_graph = nx.Graph(s_t_graph)
            #the induced graph could contain reference edges which need to be removed
            remove = []
            for e in s_t_graph.edges:
                if "%s_0_" % ref_g_id in g.nodes[e[0]]['geneIDs'] \
                and "%s_0_" % ref_g_id in g.nodes[e[1]]['geneIDs']:
                    n1 = mapping.loc[g.nodes[e[0]]["name"]][0]
                    n2 = mapping.loc[g.nodes[e[1]]["name"]][0]
                    if abs(int(n1.split("_")[2]) -
                           int(n2.split("_")[2])) < 100:
                        #print(n1, n2)
                        remove.append(e)
            s_t_graph.remove_edges_from(remove)
            #print some info about that long-range connection
            #print(n)
            #print(nid, sink["sink"])
            #min cut between the two reference nodes
            cut = []
            cut_weight, partitions = nx.algorithms.flow.minimum_cut(
                s_t_graph, nid, sink["sink"])
            for p1_node in partitions[0]:
                for p2_node in partitions[1]:
                    if s_t_graph.has_edge(p1_node, p2_node):
                        cut.append((p1_node, p2_node))
            #cardinality cut TODO make this an option
            #cut = cuts.minimum_edge_cut(s_t_graph, nid, sink["sink"])
            for e in cut:
                print(g.nodes[e[0]]['name'], g.nodes[e[1]]['name'])
                cut_edges.append(e)
            #delete cut edges from the graph
            if len(cut) == 0:
                #something happened as no min cut can be found
                i += 1
                sys.exit(
                    "no min cut could be found; sorry this shouldn't happen")
            g.remove_edges_from(cut)
            sink["sink"] = None
            #there may be more paths from that node -> apply again on the same node
        else:
            #all nodes explored; move on
            i += 1
            sink["sink"] = None
    #write cut edges to disk
    with open(cut_edges_out, "w") as f:
        f.write("shared name\tis_cut_edge\n")
        for e in cut_edges:
<<<<<<< HEAD
            f.write("%s (interacts with) %s\t1\n" %(e[0], e[1]))
            f.write("%s (interacts with) %s\t1\n" %(e[1], e[0]))
    #DEBUG to compress the graph 
    #for n in g.nodes:
    #    gene_ids = [(i.split("_")[0], i) for i in  g.nodes[n]['geneIDs'].split(";")]
    #    gene_ids = list(filter(lambda x: ref_g_id == x[0],gene_ids))
    #    if len(gene_ids) == 1:
    #        g.nodes[n]['geneIDs'] = ""
    #    else:
    #        g.nodes[n]['geneIDs'] = gene_ids[0][1]
=======
            f.write("%s (interacts with) %s\t1\n" % (e[0], e[1]))
            f.write("%s (interacts with) %s\t1\n" % (e[1], e[0]))
>>>>>>> a7776e7a


if __name__ == "__main__":
    import argparse
    parser = argparse.ArgumentParser(
        "enable reference-based layouting through detecting long-range connection between otherwise distant genes in a reference genome"
    )
    parser.add_argument(
        "ref_g_id", help='reference genome id (should be a complete genome)')
    parser.add_argument("graph", help='path to final_graph.gml')
    parser.add_argument("cut_edges_out", help='file for cut edges')
    parser.add_argument(
        "--add_reference_edges",
        action="store_true",
        help=
        'add edges between consecutive genes in the reference genome even if they have been removed by panaroo'
    )
    parser.add_argument("--ignore_high_var",
                        action="store_true",
                        help='ignore highly variable genes')
    args = parser.parse_args()
    layout(**vars(args))<|MERGE_RESOLUTION|>--- conflicted
+++ resolved
@@ -185,7 +185,6 @@
     with open(cut_edges_out, "w") as f:
         f.write("shared name\tis_cut_edge\n")
         for e in cut_edges:
-<<<<<<< HEAD
             f.write("%s (interacts with) %s\t1\n" %(e[0], e[1]))
             f.write("%s (interacts with) %s\t1\n" %(e[1], e[0]))
     #DEBUG to compress the graph 
@@ -196,11 +195,6 @@
     #        g.nodes[n]['geneIDs'] = ""
     #    else:
     #        g.nodes[n]['geneIDs'] = gene_ids[0][1]
-=======
-            f.write("%s (interacts with) %s\t1\n" % (e[0], e[1]))
-            f.write("%s (interacts with) %s\t1\n" % (e[1], e[0]))
->>>>>>> a7776e7a
-
 
 if __name__ == "__main__":
     import argparse
